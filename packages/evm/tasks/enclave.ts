import fs from "fs";
import { task, types } from "hardhat/config";
import type { TaskArguments } from "hardhat/types";

task(
  "committee:new",
  "Request a new ciphernode committee, will use E3 mock contracts by default",
)
  .addOptionalParam(
    "filter",
    "address of filter contract to use",
    undefined,
    types.string,
  )
  .addOptionalParam(
    "thresholdQuorum",
    "threshold quorum for committee",
    2,
    types.int,
  )
  .addOptionalParam(
    "thresholdTotal",
    "threshold total for committee",
    2,
    types.int,
  )
  .addOptionalParam(
    "windowStart",
    "timestamp start of window for the E3 (default: now)",
    Math.floor(Date.now() / 1000),
    types.int,
  )
  .addOptionalParam(
    "windowEnd",
    "timestamp end of window for the E3 (default: now + 1 day)",
    Math.floor(Date.now() / 1000) + 86400,
    types.int,
  )
  .addOptionalParam(
    "duration",
    "duration in seconds of the E3 (default: 1 day)",
    86400,
    types.int,
  )
  .addOptionalParam(
    "e3Address",
    "address of the E3 program",
    undefined,
    types.string,
  )
  .addOptionalParam(
    "e3Params",
    "parameters for the E3 program",
    undefined,
    types.string,
  )
  .addOptionalParam(
    "computeParams",
    "parameters for the compute provider",
    undefined,
    types.string,
  )
  .setAction(async function(taskArguments: TaskArguments, hre) {
    const enclave = await hre.deployments.get("Enclave");

    const enclaveContract = await hre.ethers.getContractAt(
      "Enclave",
      enclave.address,
    );

    let e3Address = taskArguments.e3Address;
    if (!e3Address) {
      const mockE3Program = await hre.deployments.get("MockE3Program");
      if (!mockE3Program) {
        throw new Error("MockE3Program not deployed");
      }
      e3Address = mockE3Program.address;
    }

    let filterAddress = taskArguments.filter;
    if (!filterAddress) {
      const naiveRegistryFilter = await hre.deployments.get(
        "NaiveRegistryFilter",
      );
      if (!naiveRegistryFilter) {
        throw new Error("NaiveRegistryFilter not deployed");
      }
      filterAddress = naiveRegistryFilter.address;
    }

    let e3Params = taskArguments.e3Params;
    if (!e3Params) {
      const MockInputValidator =
        await hre.deployments.get("MockInputValidator");
      if (!MockInputValidator) {
        throw new Error("MockInputValidator not deployed");
      }
      e3Params = hre.ethers.zeroPadValue(MockInputValidator.address, 32);
    }

    let computeParams = taskArguments.computeParams;
    if (!computeParams) {
      // no compute params provided, use mock
      const MockDecryptionVerifier = await hre.deployments.get(
        "MockDecryptionVerifier",
      );
      if (!MockDecryptionVerifier) {
        throw new Error("MockDecryptionVerifier not deployed");
      }
      computeParams = hre.ethers.zeroPadValue(
        MockDecryptionVerifier.address,
        32,
      );
    }

    try {
      const enableE3Tx = await enclaveContract.enableE3Program(e3Address);
      await enableE3Tx.wait();
    } catch (e) {
      console.log("E3 program enabling failed, probably already enabled: ", e);
    }

    const tx = await enclaveContract.request(
      filterAddress,
      [taskArguments.thresholdQuorum, taskArguments.thresholdTotal],
      [taskArguments.windowStart, taskArguments.windowEnd],
      taskArguments.duration,
      e3Address,
      e3Params,
      computeParams,
      // 1 ETH
      { value: "1000000000000000000" },
    );

    console.log("Reequesting committee... ", tx.hash);
    await tx.wait();

    console.log(`Committee requested`);
  });

task("committee:publish", "Publish the publickey of the committee")
  .addOptionalParam(
    "filter",
    "address of filter contract to use (defaults to NaiveRegistryFilter)",
  )
  .addParam("e3Id", "Id of the E3 program", undefined, types.int)
  .addParam(
    "nodes",
    "list of node address in the committee, comma separated",
    undefined,
    types.string,
  )
  .addParam("publicKey", "public key of the committee", undefined, types.string)
  .setAction(async function(taskArguments: TaskArguments, hre) {
    let filterAddress = taskArguments.filter;
    if (!taskArguments.filter) {
      filterAddress = (await hre.deployments.get("NaiveRegistryFilter"))
        .address;

      if (!filterAddress) {
        throw new Error("NaiveRegistryFilter not deployed");
      }
    }

    const filterContract = await hre.ethers.getContractAt(
      "NaiveRegistryFilter",
      filterAddress,
    );

    const nodes = taskArguments.nodes.split(",");

    if (!Array.isArray(nodes)) {
      throw new Error(
        "Could not parse nodes: Nodes must be input as comma separated list",
      );
    }

    const tx = await filterContract.publishCommittee(
      taskArguments.e3Id,
      nodes,
      taskArguments.publicKey,
    );

    console.log("Publishing committee... ", tx.hash);
    await tx.wait();
    console.log(`Committee public key published`);
  });

task("e3:activate", "Activate an E3 program")
  .addParam("e3Id", "Id of the E3 program")
  .setAction(async function(taskArguments: TaskArguments, hre) {
    const enclave = await hre.deployments.get("Enclave");

    const enclaveContract = await hre.ethers.getContractAt(
      "Enclave",
      enclave.address,
    );

    const tx = await enclaveContract.activate(taskArguments.e3Id);

    console.log("Activating E3 program... ", tx.hash);
    await tx.wait();

    console.log(`E3 program activated`);
  });

task("e3:publishInput", "Publish input for an E3 program")
  .addParam("e3Id", "Id of the E3 program")
  .addOptionalParam("data", "data to publish")
  .addOptionalParam("dataFile", "file containing data to publish")
  .setAction(async function(taskArguments: TaskArguments, hre) {
    const enclave = await hre.deployments.get("Enclave");

    const enclaveContract = await hre.ethers.getContractAt(
      "Enclave",
      enclave.address,
    );

    let data = taskArguments.data;

    if (taskArguments.dataFile) {
      const file = fs.readFileSync(taskArguments.dataFile);
      data = file.toString();
    }

    const tx = await enclaveContract.publishInput(taskArguments.e3Id, data);

    console.log("Publishing input... ", tx.hash);
    await tx.wait();

    console.log(`Input published`);
  });

task("e3:publishCiphertext", "Publish ciphertext output for an E3 program")
  .addParam("e3Id", "Id of the E3 program")
  .addOptionalParam("data", "data to publish")
  .addOptionalParam("dataFile", "file containing data to publish")
<<<<<<< HEAD
  .addParam("proof", "proof to publish")
  .setAction(async function(taskArguments: TaskArguments, hre) {
=======
  .addOptionalParam("proof", "proof to publish")
  .addOptionalParam("proofFile", "file containing proof to publish")
  .setAction(async function (taskArguments: TaskArguments, hre) {
>>>>>>> be73987c
    const enclave = await hre.deployments.get("Enclave");

    const enclaveContract = await hre.ethers.getContractAt(
      "Enclave",
      enclave.address,
    );

    let data = taskArguments.data;

    if (taskArguments.dataFile) {
      const file = fs.readFileSync(taskArguments.dataFile);
      data = "0x" + file.toString("hex");
    }

    let proof = taskArguments.proof;

    if (taskArguments.proofFile) {
      const file = fs.readFileSync(taskArguments.proofFile);
      proof = file.toString();
    }

    const tx = await enclaveContract.publishCiphertextOutput(
      taskArguments.e3Id,
      data,
      proof,
    );

    console.log("Publishing ciphertext... ", tx.hash);
    await tx.wait();

    console.log(`Ciphertext published`);
  });

task("e3:publishPlaintext", "Publish plaintext output for an E3 program")
  .addParam("e3Id", "Id of the E3 program")
  .addOptionalParam("data", "data to publish")
  .addOptionalParam("dataFile", "file containing data to publish")
<<<<<<< HEAD
  .addParam("proof", "proof to publish")
  .setAction(async function(taskArguments: TaskArguments, hre) {
=======
  .addOptionalParam("proof", "proof to publish")
  .addOptionalParam("proofFile", "file containing proof to publish")
  .setAction(async function (taskArguments: TaskArguments, hre) {
>>>>>>> be73987c
    const enclave = await hre.deployments.get("Enclave");

    const enclaveContract = await hre.ethers.getContractAt(
      "Enclave",
      enclave.address,
    );

    let data = taskArguments.data;

    if (taskArguments.dataFile) {
      const file = fs.readFileSync(taskArguments.dataFile);
      data = file.toString();
    }

    let proof = taskArguments.proof;

    if (taskArguments.proofFile) {
      const file = fs.readFileSync(taskArguments.proofFile);
      proof = file.toString();
    }

    const tx = await enclaveContract.publishPlaintextOutput(
      taskArguments.e3Id,
      data,
      proof,
    );

    console.log("Publishing ciphertext... ", tx.hash);
    await tx.wait();

    console.log(`Ciphertext published`);
  });<|MERGE_RESOLUTION|>--- conflicted
+++ resolved
@@ -235,14 +235,9 @@
   .addParam("e3Id", "Id of the E3 program")
   .addOptionalParam("data", "data to publish")
   .addOptionalParam("dataFile", "file containing data to publish")
-<<<<<<< HEAD
-  .addParam("proof", "proof to publish")
-  .setAction(async function(taskArguments: TaskArguments, hre) {
-=======
   .addOptionalParam("proof", "proof to publish")
   .addOptionalParam("proofFile", "file containing proof to publish")
   .setAction(async function (taskArguments: TaskArguments, hre) {
->>>>>>> be73987c
     const enclave = await hre.deployments.get("Enclave");
 
     const enclaveContract = await hre.ethers.getContractAt(
@@ -280,14 +275,9 @@
   .addParam("e3Id", "Id of the E3 program")
   .addOptionalParam("data", "data to publish")
   .addOptionalParam("dataFile", "file containing data to publish")
-<<<<<<< HEAD
-  .addParam("proof", "proof to publish")
-  .setAction(async function(taskArguments: TaskArguments, hre) {
-=======
   .addOptionalParam("proof", "proof to publish")
   .addOptionalParam("proofFile", "file containing proof to publish")
   .setAction(async function (taskArguments: TaskArguments, hre) {
->>>>>>> be73987c
     const enclave = await hre.deployments.get("Enclave");
 
     const enclaveContract = await hre.ethers.getContractAt(
